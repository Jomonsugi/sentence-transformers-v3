from functools import partial
import json
import logging
import os
import shutil
from collections import OrderedDict
import warnings
from typing import List, Dict, Tuple, Iterable, Type, Union, Callable, Optional, TYPE_CHECKING
import numpy as np
from numpy import ndarray
import transformers
from transformers import is_torch_npu_available
from huggingface_hub import HfApi
import torch
from torch import nn, Tensor, device
from torch.optim import Optimizer
from torch.utils.data import DataLoader
import torch.multiprocessing as mp
from tqdm.autonotebook import trange
import math
import queue
import tempfile

from transformers.configuration_utils import PretrainedConfig
from transformers import AutoModel, AutoConfig, PreTrainedModel

from sentence_transformers.configuration import SentenceTransformerConfig

from . import __MODEL_HUB_ORGANIZATION__
from .evaluation import SentenceEvaluator
from .util import (
    import_from_string,
    batch_to_device,
    fullname,
    model_or_path_has_file,
    load_dir_path,
    load_file_path,
    save_to_hub_args_decorator,
    get_device_name,
)
from .models import Transformer, Pooling, Normalize
from .model_card_templates import ModelCardTemplate

logger = logging.getLogger(__name__)


if TYPE_CHECKING:
    from sentence_transformers.readers import InputExample


class SentenceTransformer(nn.Sequential):
    """
    Loads or creates a SentenceTransformer model that can be used to map sentences / text to embeddings.

    :param model_name_or_path: If it is a filepath on disc, it loads the model from that path. If it is not a path,
        it first tries to download a pre-trained SentenceTransformer model. If that fails, tries to construct a model
        from the Hugging Face Hub with that name.
    :param modules: A list of torch Modules that should be called sequentially, can be used to create custom
        SentenceTransformer models from scratch.
    :param device: Device (like "cuda", "cpu", "mps", "npu") that should be used for computation. If None, checks if a GPU
        can be used.
    :param cache_folder: Path to store models. Can also be set by the SENTENCE_TRANSFORMERS_HOME environment variable.
    :param revision: The specific model version to use. It can be a branch name, a tag name, or a commit id,
        for a stored model on Hugging Face.
    :param trust_remote_code: Whether or not to allow for custom models defined on the Hub in their own modeling files.
        This option should only be set to True for repositories you trust and in which you have read the code, as it
        will execute code present on the Hub on your local machine.
    :param token: Hugging Face authentication token to download private models.
    """

    def __init__(
        self,
        model_name_or_path: Optional[str] = None,
        modules: Optional[Iterable[nn.Module]] = None,
        device: Optional[str] = None,
        cache_folder: Optional[str] = None,
        trust_remote_code: bool = False,
        revision: Optional[str] = None,
        token: Optional[Union[bool, str]] = None,
        use_auth_token: Optional[Union[bool, str]] = None,
        **kwargs,
    ):
        self._model_card_vars = {}
        self._model_card_text = None
        if use_auth_token is not None:
            warnings.warn(
                "The `use_auth_token` argument is deprecated and will be removed in v3 of SentenceTransformers.",
                FutureWarning,
            )
            if token is not None:
                raise ValueError(
                    "`token` and `use_auth_token` are both specified. Please set only the argument `token`."
                )
            token = use_auth_token

        if cache_folder is None:
            cache_folder = os.getenv("SENTENCE_TRANSFORMERS_HOME")

        self.config = None
        if model_name_or_path:
            logger.info("Load pretrained SentenceTransformer: {}".format(model_name_or_path))

            # Old models that don't belong to any organization
            basic_transformer_models = [
                "albert-base-v1",
                "albert-base-v2",
                "albert-large-v1",
                "albert-large-v2",
                "albert-xlarge-v1",
                "albert-xlarge-v2",
                "albert-xxlarge-v1",
                "albert-xxlarge-v2",
                "bert-base-cased-finetuned-mrpc",
                "bert-base-cased",
                "bert-base-chinese",
                "bert-base-german-cased",
                "bert-base-german-dbmdz-cased",
                "bert-base-german-dbmdz-uncased",
                "bert-base-multilingual-cased",
                "bert-base-multilingual-uncased",
                "bert-base-uncased",
                "bert-large-cased-whole-word-masking-finetuned-squad",
                "bert-large-cased-whole-word-masking",
                "bert-large-cased",
                "bert-large-uncased-whole-word-masking-finetuned-squad",
                "bert-large-uncased-whole-word-masking",
                "bert-large-uncased",
                "camembert-base",
                "ctrl",
                "distilbert-base-cased-distilled-squad",
                "distilbert-base-cased",
                "distilbert-base-german-cased",
                "distilbert-base-multilingual-cased",
                "distilbert-base-uncased-distilled-squad",
                "distilbert-base-uncased-finetuned-sst-2-english",
                "distilbert-base-uncased",
                "distilgpt2",
                "distilroberta-base",
                "gpt2-large",
                "gpt2-medium",
                "gpt2-xl",
                "gpt2",
                "openai-gpt",
                "roberta-base-openai-detector",
                "roberta-base",
                "roberta-large-mnli",
                "roberta-large-openai-detector",
                "roberta-large",
                "t5-11b",
                "t5-3b",
                "t5-base",
                "t5-large",
                "t5-small",
                "transfo-xl-wt103",
                "xlm-clm-ende-1024",
                "xlm-clm-enfr-1024",
                "xlm-mlm-100-1280",
                "xlm-mlm-17-1280",
                "xlm-mlm-en-2048",
                "xlm-mlm-ende-1024",
                "xlm-mlm-enfr-1024",
                "xlm-mlm-enro-1024",
                "xlm-mlm-tlm-xnli15-1024",
                "xlm-mlm-xnli15-1024",
                "xlm-roberta-base",
                "xlm-roberta-large-finetuned-conll02-dutch",
                "xlm-roberta-large-finetuned-conll02-spanish",
                "xlm-roberta-large-finetuned-conll03-english",
                "xlm-roberta-large-finetuned-conll03-german",
                "xlm-roberta-large",
                "xlnet-base-cased",
                "xlnet-large-cased",
            ]

            if not os.path.exists(model_name_or_path):
                # Not a path, load from hub
                if "\\" in model_name_or_path or model_name_or_path.count("/") > 1:
                    raise ValueError("Path {} not found".format(model_name_or_path))

                if "/" not in model_name_or_path and model_name_or_path.lower() not in basic_transformer_models:
                    # A model from sentence-transformers
                    model_name_or_path = __MODEL_HUB_ORGANIZATION__ + "/" + model_name_or_path

            hub_kwargs = {
                "revision": revision,
                "token": token,
                "trust_remote_code": trust_remote_code,
                "cache_dir": cache_folder,
            }

            if model_or_path_has_file("modules.json", model_name_or_path, **hub_kwargs):
                # TODO: kwargs are ignored, warn?
                modules = self._load_sbert_model_as_modules(model_name_or_path, **hub_kwargs)
            elif model_or_path_has_file("config_sentence_transformers.json", model_name_or_path, **hub_kwargs):
                self.config: SentenceTransformerConfig = SentenceTransformerConfig.from_pretrained(
                    model_name_or_path, _configuration_file="config_sentence_transformers.json", **hub_kwargs
                )
                modules = self._load_sbert_model_as_pretrained_model(model_name_or_path, **hub_kwargs, **kwargs)
            else:
                # TODO: pass kwargs as model_args to Transformer?
                modules = self._load_auto_model(model_name_or_path, **hub_kwargs)

        if modules is not None and not isinstance(modules, OrderedDict):
            modules = OrderedDict([(str(idx), module) for idx, module in enumerate(modules)])

        if self.config is None:
            self.config = SentenceTransformerConfig.from_modules(modules)

        super().__init__(modules)
        if device is None:
            device = get_device_name()
            logger.info("Use pytorch device_name: {}".format(device))

        self.to(device)

    def encode(
        self,
        sentences: Union[str, List[str]],
        batch_size: int = 32,
        show_progress_bar: bool = None,
        output_value: str = "sentence_embedding",
        convert_to_numpy: bool = True,
        convert_to_tensor: bool = False,
        device: str = None,
        normalize_embeddings: bool = False,
    ) -> Union[List[Tensor], ndarray, Tensor]:
        """
        Computes sentence embeddings.

        :param sentences: the sentences to embed.
        :param batch_size: the batch size used for the computation.
        :param show_progress_bar: Whether to output a progress bar when encode sentences.
        :param output_value: The type of embeddings to return: "sentence_embedding" to get sentence embeddings,
            "token_embeddings" to get wordpiece token embeddings, and `None`, to get all output values. Defaults
            to "sentence_embedding".
        :param convert_to_numpy: Whether the output should be a list of numpy vectors. If False, it is a list of PyTorch tensors.
        :param convert_to_tensor: Whether the output should be one large tensor. Overwrites `convert_to_numpy`.
        :param device: Which `torch.device` to use for the computation.
        :param normalize_embeddings: Whether to normalize returned vectors to have length 1. In that case,
            the faster dot-product (util.dot_score) instead of cosine similarity can be used.

        :return: By default, a list of tensors is returned. If convert_to_tensor, a stacked tensor is returned.
            If convert_to_numpy, a numpy matrix is returned.
        """
        self.eval()
        if show_progress_bar is None:
            show_progress_bar = (
                logger.getEffectiveLevel() == logging.INFO or logger.getEffectiveLevel() == logging.DEBUG
            )

        if convert_to_tensor:
            convert_to_numpy = False

        if output_value != "sentence_embedding":
            convert_to_tensor = False
            convert_to_numpy = False

        input_was_string = False
        if isinstance(sentences, str) or not hasattr(
            sentences, "__len__"
        ):  # Cast an individual sentence to a list with length 1
            sentences = [sentences]
            input_was_string = True

        if device is None:
            device = self.device

        self.to(device)

        all_embeddings = []
        length_sorted_idx = np.argsort([-self._text_length(sen) for sen in sentences])
        sentences_sorted = [sentences[idx] for idx in length_sorted_idx]

        for start_index in trange(0, len(sentences), batch_size, desc="Batches", disable=not show_progress_bar):
            sentences_batch = sentences_sorted[start_index : start_index + batch_size]
            features = self.tokenize(sentences_batch)
            features = batch_to_device(features, device)

            with torch.no_grad():
                out_features = self.forward(features)

                if output_value == "token_embeddings":
                    embeddings = []
                    for token_emb, attention in zip(out_features[output_value], out_features["attention_mask"]):
                        last_mask_id = len(attention) - 1
                        while last_mask_id > 0 and attention[last_mask_id].item() == 0:
                            last_mask_id -= 1

                        embeddings.append(token_emb[0 : last_mask_id + 1])
                elif output_value is None:  # Return all outputs
                    embeddings = []
                    for sent_idx in range(len(out_features["sentence_embedding"])):
                        row = {name: out_features[name][sent_idx] for name in out_features}
                        embeddings.append(row)
                else:  # Sentence embeddings
                    embeddings = out_features[output_value]
                    embeddings = embeddings.detach()
                    if normalize_embeddings:
                        embeddings = torch.nn.functional.normalize(embeddings, p=2, dim=1)

                    # fixes for #522 and #487 to avoid oom problems on gpu with large datasets
                    if convert_to_numpy:
                        embeddings = embeddings.cpu()

                all_embeddings.extend(embeddings)

        all_embeddings = [all_embeddings[idx] for idx in np.argsort(length_sorted_idx)]

        if convert_to_tensor:
            if len(all_embeddings):
                all_embeddings = torch.stack(all_embeddings)
            else:
                all_embeddings = torch.Tensor()
        elif convert_to_numpy:
            all_embeddings = np.asarray(
                [
                    emb.to(torch.float16).numpy() if emb.dtype == torch.bfloat16 else emb.numpy()
                    for emb in all_embeddings
                ]
            )

        if input_was_string:
            all_embeddings = all_embeddings[0]

        return all_embeddings

    def start_multi_process_pool(self, target_devices: List[str] = None):
        """
        Starts multi process to process the encoding with several, independent processes.
        This method is recommended if you want to encode on multiple GPUs or CPUs. It is advised
        to start only one process per GPU. This method works together with encode_multi_process
        and stop_multi_process_pool.

        :param target_devices: PyTorch target devices, e.g. ["cuda:0", "cuda:1", ...], ["npu:0", "npu:1", ...] or
            ["cpu", "cpu", "cpu", "cpu"]. If target_devices is None and CUDA/NPU is available, then all available
            CUDA/NPU devices will be used. If target_devices is None and CUDA/NPU is not available, then 4 CPU
            devices will be used.
        :return: Returns a dict with the target processes, an input queue and and output queue.
        """
        if target_devices is None:
            if torch.cuda.is_available():
                target_devices = ["cuda:{}".format(i) for i in range(torch.cuda.device_count())]
            elif is_torch_npu_available():
                target_devices = ["npu:{}".format(i) for i in range(torch.npu.device_count())]
            else:
                logger.info("CUDA/NPU is not available. Starting 4 CPU workers")
                target_devices = ["cpu"] * 4

        logger.info("Start multi-process pool on devices: {}".format(", ".join(map(str, target_devices))))

        self.to("cpu")
        self.share_memory()
        ctx = mp.get_context("spawn")
        input_queue = ctx.Queue()
        output_queue = ctx.Queue()
        processes = []

        for device_id in target_devices:
            p = ctx.Process(
                target=SentenceTransformer._encode_multi_process_worker,
                args=(device_id, self, input_queue, output_queue),
                daemon=True,
            )
            p.start()
            processes.append(p)

        return {"input": input_queue, "output": output_queue, "processes": processes}

    @staticmethod
    def stop_multi_process_pool(pool):
        """
        Stops all processes started with start_multi_process_pool
        """
        for p in pool["processes"]:
            p.terminate()

        for p in pool["processes"]:
            p.join()
            p.close()

        pool["input"].close()
        pool["output"].close()

    def encode_multi_process(
        self,
        sentences: List[str],
        pool: Dict[str, object],
        batch_size: int = 32,
        chunk_size: int = None,
        normalize_embeddings: bool = False,
    ):
        """
        This method allows to run encode() on multiple GPUs. The sentences are chunked into smaller packages
        and sent to individual processes, which encode these on the different GPUs. This method is only suitable
        for encoding large sets of sentences

        :param sentences: List of sentences
        :param pool: A pool of workers started with SentenceTransformer.start_multi_process_pool
        :param batch_size: Encode sentences with batch size
        :param chunk_size: Sentences are chunked and sent to the individual processes. If none, it determine a sensible size.
        :param normalize_embeddings: Whether to normalize returned vectors to have length 1. In that case,
            the faster dot-product (util.dot_score) instead of cosine similarity can be used.
        :return: Numpy matrix with all embeddings
        """

        if chunk_size is None:
            chunk_size = min(math.ceil(len(sentences) / len(pool["processes"]) / 10), 5000)

        logger.debug(f"Chunk data into {math.ceil(len(sentences) / chunk_size)} packages of size {chunk_size}")

        input_queue = pool["input"]
        last_chunk_id = 0
        chunk = []

        for sentence in sentences:
            chunk.append(sentence)
            if len(chunk) >= chunk_size:
                input_queue.put([last_chunk_id, batch_size, chunk, normalize_embeddings])
                last_chunk_id += 1
                chunk = []

        if len(chunk) > 0:
            input_queue.put([last_chunk_id, batch_size, chunk, normalize_embeddings])
            last_chunk_id += 1

        output_queue = pool["output"]
        results_list = sorted([output_queue.get() for _ in range(last_chunk_id)], key=lambda x: x[0])
        embeddings = np.concatenate([result[1] for result in results_list])
        return embeddings

    @staticmethod
    def _encode_multi_process_worker(target_device: str, model, input_queue, results_queue):
        """
        Internal working process to encode sentences in multi-process setup
        """
        while True:
            try:
                chunk_id, batch_size, sentences, normalize_embeddings = input_queue.get()
                embeddings = model.encode(
                    sentences,
                    device=target_device,
                    show_progress_bar=False,
                    convert_to_numpy=True,
                    batch_size=batch_size,
                    normalize_embeddings=normalize_embeddings,
                )

                results_queue.put([chunk_id, embeddings])
            except queue.Empty:
                break

    def get_max_seq_length(self):
        """
        Returns the maximal sequence length for input the model accepts. Longer inputs will be truncated
        """
        if hasattr(self._first_module(), "max_seq_length"):
            return self._first_module().max_seq_length

        return None

    def tokenize(self, texts: Union[List[str], List[Dict], List[Tuple[str, str]]]):
        """
        Tokenizes the texts
        """
        return self._first_module().tokenize(texts)

    def get_sentence_features(self, *features):
        return self._first_module().get_sentence_features(*features)

    def get_sentence_embedding_dimension(self):
        for mod in reversed(self._modules.values()):
            sent_embedding_dim_method = getattr(mod, "get_sentence_embedding_dimension", None)
            if callable(sent_embedding_dim_method):
                return sent_embedding_dim_method()
        return None

    def _first_module(self):
        """Returns the first module of this sequential embedder"""
        return self._modules[next(iter(self._modules))]

    def _last_module(self):
        """Returns the last module of this sequential embedder"""
        return self._modules[next(reversed(self._modules))]

    def smart_batching_collate(self, batch: List["InputExample"]) -> Tuple[List[Dict[str, Tensor]], Tensor]:
        """
        Transforms a batch from a SmartBatchingDataset to a batch of tensors for the model
        Here, batch is a list of InputExample instances: [InputExample(...), ...]

        :param batch:
            a batch from a SmartBatchingDataset
        :return:
            a batch of tensors for the model
        """
        texts = [example.texts for example in batch]
        sentence_features = [self.tokenize(sentence) for sentence in zip(*texts)]
        labels = torch.tensor([example.label for example in batch])
        return sentence_features, labels

    def _text_length(self, text: Union[List[int], List[List[int]]]):
        """
        Help function to get the length for the input text. Text can be either
        a list of ints (which means a single text as input), or a tuple of list of ints
        (representing several text inputs to the model).
        """

        if isinstance(text, dict):  # {key: value} case
            return len(next(iter(text.values())))
        elif not hasattr(text, "__len__"):  # Object has no len() method
            return 1
        elif len(text) == 0 or isinstance(text[0], int):  # Empty string or list of ints
            return len(text)
        else:
            return sum([len(t) for t in text])  # Sum of length of individual strings

    def fit(
        self,
        train_objectives: Iterable[Tuple[DataLoader, nn.Module]],
        evaluator: SentenceEvaluator = None,
        epochs: int = 1,
        steps_per_epoch=None,
        scheduler: str = "WarmupLinear",
        warmup_steps: int = 10000,
        optimizer_class: Type[Optimizer] = torch.optim.AdamW,
        optimizer_params: Dict[str, object] = {"lr": 2e-5},
        weight_decay: float = 0.01,
        evaluation_steps: int = 0,
        output_path: str = None,
        save_best_model: bool = True,
        max_grad_norm: float = 1,
        use_amp: bool = False,
        callback: Callable[[float, int, int], None] = None,
        show_progress_bar: bool = True,
        checkpoint_path: str = None,
        checkpoint_save_steps: int = 500,
        checkpoint_save_total_limit: int = 0,
    ):
        """
        Train the model with the given training objective
        Each training objective is sampled in turn for one batch.
        We sample only as many batches from each objective as there are in the smallest one
        to make sure of equal training with each dataset.

        :param train_objectives: Tuples of (DataLoader, LossFunction). Pass more than one for multi-task learning
        :param evaluator: An evaluator (sentence_transformers.evaluation) evaluates the model performance during training on held-out dev data. It is used to determine the best model that is saved to disc.
        :param epochs: Number of epochs for training
        :param steps_per_epoch: Number of training steps per epoch. If set to None (default), one epoch is equal the DataLoader size from train_objectives.
        :param scheduler: Learning rate scheduler. Available schedulers: constantlr, warmupconstant, warmuplinear, warmupcosine, warmupcosinewithhardrestarts
        :param warmup_steps: Behavior depends on the scheduler. For WarmupLinear (default), the learning rate is increased from o up to the maximal learning rate. After these many training steps, the learning rate is decreased linearly back to zero.
        :param optimizer_class: Optimizer
        :param optimizer_params: Optimizer parameters
        :param weight_decay: Weight decay for model parameters
        :param evaluation_steps: If > 0, evaluate the model using evaluator after each number of training steps
        :param output_path: Storage path for the model and evaluation files
        :param save_best_model: If true, the best model (according to evaluator) is stored at output_path
        :param max_grad_norm: Used for gradient normalization.
        :param use_amp: Use Automatic Mixed Precision (AMP). Only for Pytorch >= 1.6.0
        :param callback: Callback function that is invoked after each evaluation.
                It must accept the following three parameters in this order:
                `score`, `epoch`, `steps`
        :param show_progress_bar: If True, output a tqdm progress bar
        :param checkpoint_path: Folder to save checkpoints during training
        :param checkpoint_save_steps: Will save a checkpoint after so many steps
        :param checkpoint_save_total_limit: Total number of checkpoints to store
        """

        ##Add info to model card
        # info_loss_functions = "\n".join(["- {} with {} training examples".format(str(loss), len(dataloader)) for dataloader, loss in train_objectives])
        info_loss_functions = []
        for dataloader, loss in train_objectives:
            info_loss_functions.extend(ModelCardTemplate.get_train_objective_info(dataloader, loss))
        info_loss_functions = "\n\n".join([text for text in info_loss_functions])

        info_fit_parameters = json.dumps(
            {
                "evaluator": fullname(evaluator),
                "epochs": epochs,
                "steps_per_epoch": steps_per_epoch,
                "scheduler": scheduler,
                "warmup_steps": warmup_steps,
                "optimizer_class": str(optimizer_class),
                "optimizer_params": optimizer_params,
                "weight_decay": weight_decay,
                "evaluation_steps": evaluation_steps,
                "max_grad_norm": max_grad_norm,
            },
            indent=4,
            sort_keys=True,
        )
        self._model_card_text = None
        self._model_card_vars["{TRAINING_SECTION}"] = ModelCardTemplate.__TRAINING_SECTION__.replace(
            "{LOSS_FUNCTIONS}", info_loss_functions
        ).replace("{FIT_PARAMETERS}", info_fit_parameters)

        if use_amp:
            if is_torch_npu_available():
                scaler = torch.npu.amp.GradScaler()
            else:
                scaler = torch.cuda.amp.GradScaler()
        self.to(self.device)

        dataloaders = [dataloader for dataloader, _ in train_objectives]

        # Use smart batching
        for dataloader in dataloaders:
            dataloader.collate_fn = self.smart_batching_collate

        loss_models = [loss for _, loss in train_objectives]
        for loss_model in loss_models:
            loss_model.to(self.device)

        self.best_score = -9999999

        if steps_per_epoch is None or steps_per_epoch == 0:
            steps_per_epoch = min([len(dataloader) for dataloader in dataloaders])

        num_train_steps = int(steps_per_epoch * epochs)

        # Prepare optimizers
        optimizers = []
        schedulers = []
        for loss_model in loss_models:
            param_optimizer = list(loss_model.named_parameters())

            no_decay = ["bias", "LayerNorm.bias", "LayerNorm.weight"]
            optimizer_grouped_parameters = [
                {
                    "params": [p for n, p in param_optimizer if not any(nd in n for nd in no_decay)],
                    "weight_decay": weight_decay,
                },
                {"params": [p for n, p in param_optimizer if any(nd in n for nd in no_decay)], "weight_decay": 0.0},
            ]

            optimizer = optimizer_class(optimizer_grouped_parameters, **optimizer_params)
            scheduler_obj = self._get_scheduler(
                optimizer, scheduler=scheduler, warmup_steps=warmup_steps, t_total=num_train_steps
            )

            optimizers.append(optimizer)
            schedulers.append(scheduler_obj)

        global_step = 0
        data_iterators = [iter(dataloader) for dataloader in dataloaders]

        num_train_objectives = len(train_objectives)

        skip_scheduler = False
        for epoch in trange(epochs, desc="Epoch", disable=not show_progress_bar):
            training_steps = 0

            for loss_model in loss_models:
                loss_model.zero_grad()
                loss_model.train()

            for _ in trange(steps_per_epoch, desc="Iteration", smoothing=0.05, disable=not show_progress_bar):
                for train_idx in range(num_train_objectives):
                    loss_model = loss_models[train_idx]
                    optimizer = optimizers[train_idx]
                    scheduler = schedulers[train_idx]
                    data_iterator = data_iterators[train_idx]

                    try:
                        data = next(data_iterator)
                    except StopIteration:
                        data_iterator = iter(dataloaders[train_idx])
                        data_iterators[train_idx] = data_iterator
                        data = next(data_iterator)

                    features, labels = data
                    labels = labels.to(self.device)
                    features = list(map(lambda batch: batch_to_device(batch, self.device), features))

                    if use_amp:
                        with torch.autocast(device_type=self.device.type):
                            loss_value = loss_model(features, labels)

                        scale_before_step = scaler.get_scale()
                        scaler.scale(loss_value).backward()
                        scaler.unscale_(optimizer)
                        torch.nn.utils.clip_grad_norm_(loss_model.parameters(), max_grad_norm)
                        scaler.step(optimizer)
                        scaler.update()

                        skip_scheduler = scaler.get_scale() != scale_before_step
                    else:
                        loss_value = loss_model(features, labels)
                        loss_value.backward()
                        torch.nn.utils.clip_grad_norm_(loss_model.parameters(), max_grad_norm)
                        optimizer.step()

                    optimizer.zero_grad()

                    if not skip_scheduler:
                        scheduler.step()

                training_steps += 1
                global_step += 1

                if evaluation_steps > 0 and training_steps % evaluation_steps == 0:
                    self._eval_during_training(
                        evaluator, output_path, save_best_model, epoch, training_steps, callback
                    )

                    for loss_model in loss_models:
                        loss_model.zero_grad()
                        loss_model.train()

                if (
                    checkpoint_path is not None
                    and checkpoint_save_steps is not None
                    and checkpoint_save_steps > 0
                    and global_step % checkpoint_save_steps == 0
                ):
                    self._save_checkpoint(checkpoint_path, checkpoint_save_total_limit, global_step)

            self._eval_during_training(evaluator, output_path, save_best_model, epoch, -1, callback)

        if evaluator is None and output_path is not None:  # No evaluator, but output path: save final model version
            self.save(output_path)

        if checkpoint_path is not None:
            self._save_checkpoint(checkpoint_path, checkpoint_save_total_limit, global_step)

    def evaluate(self, evaluator: SentenceEvaluator, output_path: str = None):
        """
        Evaluate the model

        :param evaluator:
            the evaluator
        :param output_path:
            the evaluator can write the results to this path
        """
        if output_path is not None:
            os.makedirs(output_path, exist_ok=True)
        return evaluator(self, output_path)

    def _eval_during_training(self, evaluator, output_path, save_best_model, epoch, steps, callback):
        """Runs evaluation during the training"""
        eval_path = output_path
        if output_path is not None:
            os.makedirs(output_path, exist_ok=True)
            eval_path = os.path.join(output_path, "eval")
            os.makedirs(eval_path, exist_ok=True)

        if evaluator is not None:
            score = evaluator(self, output_path=eval_path, epoch=epoch, steps=steps)
            if callback is not None:
                callback(score, epoch, steps)
            if score > self.best_score:
                self.best_score = score
                if save_best_model:
                    self.save(output_path)

    def _save_checkpoint(self, checkpoint_path, checkpoint_save_total_limit, step):
        # Store new checkpoint
        self.save(os.path.join(checkpoint_path, str(step)))

        # Delete old checkpoints
        if checkpoint_save_total_limit is not None and checkpoint_save_total_limit > 0:
            old_checkpoints = []
            for subdir in os.listdir(checkpoint_path):
                if subdir.isdigit():
                    old_checkpoints.append({"step": int(subdir), "path": os.path.join(checkpoint_path, subdir)})

            if len(old_checkpoints) > checkpoint_save_total_limit:
                old_checkpoints = sorted(old_checkpoints, key=lambda x: x["step"])
                shutil.rmtree(old_checkpoints[0]["path"])

    @staticmethod
    def _get_scheduler(optimizer, scheduler: str, warmup_steps: int, t_total: int):
        """
        Returns the correct learning rate scheduler. Available scheduler: constantlr, warmupconstant, warmuplinear, warmupcosine, warmupcosinewithhardrestarts
        """
        scheduler = scheduler.lower()
        if scheduler == "constantlr":
            return transformers.get_constant_schedule(optimizer)
        elif scheduler == "warmupconstant":
            return transformers.get_constant_schedule_with_warmup(optimizer, num_warmup_steps=warmup_steps)
        elif scheduler == "warmuplinear":
            return transformers.get_linear_schedule_with_warmup(
                optimizer, num_warmup_steps=warmup_steps, num_training_steps=t_total
            )
        elif scheduler == "warmupcosine":
            return transformers.get_cosine_schedule_with_warmup(
                optimizer, num_warmup_steps=warmup_steps, num_training_steps=t_total
            )
        elif scheduler == "warmupcosinewithhardrestarts":
            return transformers.get_cosine_with_hard_restarts_schedule_with_warmup(
                optimizer, num_warmup_steps=warmup_steps, num_training_steps=t_total
            )
        else:
            raise ValueError("Unknown scheduler {}".format(scheduler))

    @property
    def device(self) -> device:
        """
        Get torch.device from module, assuming that the whole module has one device.
        """
        try:
            return next(self.parameters()).device
        except StopIteration:
            # For nn.DataParallel compatibility in PyTorch 1.5

            def find_tensor_attributes(module: nn.Module) -> List[Tuple[str, Tensor]]:
                tuples = [(k, v) for k, v in module.__dict__.items() if torch.is_tensor(v)]
                return tuples

            gen = self._named_members(get_members_fn=find_tensor_attributes)
            first_tuple = next(gen)
            return first_tuple[1].device

    @property
    def tokenizer(self):
        """
        Property to get the tokenizer that is used by this model
        """
        return self._first_module().tokenizer

    @tokenizer.setter
    def tokenizer(self, value):
        """
        Property to set the tokenizer that should be used by this model
        """
        self._first_module().tokenizer = value

    @property
    def max_seq_length(self):
        """
        Property to get the maximal input sequence length for the model. Longer inputs will be truncated.
        """
        return self._first_module().max_seq_length

    @max_seq_length.setter
    def max_seq_length(self, value):
        """
        Property to set the maximal input sequence length for the model. Longer inputs will be truncated.
        """
        self._first_module().max_seq_length = value

    @property
    def _target_device(self) -> torch.device:
        logger.warning(
            "`SentenceTransformer._target_device` has been removed, please use `SentenceTransformer.device` instead.",
        )
        return self.device

    @_target_device.setter
    def _target_device(self, device: Optional[Union[int, str, torch.device]] = None) -> None:
        self.to(device)

    def to_pretrained_model(self) -> PreTrainedModel:
        """Returns the SentenceTransformer as a `transformers` PreTrainedModel instance.

        Note that the SentenceTransformer its first module must be a `Transformer` module.

        The PreTrainedModel is created by the following steps:
        1. Get the Transformer module its auto_model. This is the `transformers` PreTrainedModel.
        2. Apply post-processing on the encoder to get the output expected by SentenceTransformer.
        3. Inject all other modules into the encoder.

        Returns:
            PreTrainedModel: The SentenceTransformer as a `transformers` PreTrainedModel instance
        """
        if not self.modules or not isinstance(self[0], Transformer):
            raise ValueError(
                "Cannot convert to a PreTrainedModel, because the first module is not a Transformer module."
            )
        transformer: Transformer = self[0]
        encoder = transformer.auto_model

        # Apply post-processing on the encoder to get the output expected by SentenceTransformer
        def post_process(module, args, kwargs, outputs):
            return {"token_embeddings": outputs[0], "attention_mask": kwargs.get("attention_mask", None)}

        encoder.register_forward_hook(post_process, with_kwargs=True)

        # Skip the first module, that's Transformer here
        # Inject all other modules into the encoder
        for idx, module_config in enumerate(self.config.modules[1:], start=1):
            # Add the module to the encoder
            name = f"st_{module_config['type'].split('.')[-1].lower()}"
            setattr(encoder, name, self[idx])

            # Add a forward hook to the encoder to also call the module after the encoder
            def hook(encoder_module, input, output, name=None):
                return getattr(encoder_module, name)(output)

            hook_with_name = partial(hook, name=name)
            encoder.register_forward_hook(hook_with_name)
        return encoder

    def save(
        self,
        path: str,
        model_name: Optional[str] = None,
        create_model_card: bool = True,
        train_datasets: Optional[List[str]] = None,
    ):
        """
        Saves all elements for this seq. sentence embedder into different sub-folders

        :param path: Path on disc
        :param model_name: Optional model name
        :param create_model_card: If True, create a README.md with basic information about this model
        :param train_datasets: Optional list with the names of the datasets used to to train the model
        """
        if path is None:
            return

        logger.info("Save model to {}".format(path))

        # Save the SentenceTransformer config with modules -> "config_sentence_transformers.json"
        self.config.save_pretrained(path)

        # Save the SentenceTransformer, preferably as a pretrained model or as a set of modules
        if isinstance(self[0], Transformer):
            self._save_as_pretrained_model(path=path)
        else:
            self._save_as_modules(path=path)

        # Also save a freshly created model card
        if create_model_card:
            self._create_model_card(path, model_name, train_datasets)

    def _save_as_modules(self, path: str) -> None:
        """
        Saves the SentenceTransformer model as a set of modules at the specified path.

        This method saves each module in a separate folder. The modules are saved via `save` and the
        overarching configuration for the modules is saved in a `modules.json` file.

        Args:
            path (str): The path where the modules should be saved.
        """
        os.makedirs(path, exist_ok=True)

        modules_config = []

        # Save modules
        for idx, name in enumerate(self._modules):
            module = self._modules[name]
            if idx == 0 and isinstance(module, Transformer):  # Save transformer model in the main folder
                model_path = path + "/"
            else:
                model_path = os.path.join(path, str(idx) + "_" + type(module).__name__)

            os.makedirs(model_path, exist_ok=True)
            module.save(model_path)
            modules_config.append(
                {"idx": idx, "name": name, "path": os.path.basename(model_path), "type": type(module).__module__}
            )

        with open(os.path.join(path, "modules.json"), "w") as fOut:
            json.dump(modules_config, fOut, indent=2)

    def _save_as_pretrained_model(self, path: str) -> None:
        """
        Saves the SentenceTransformer model as a pretrained model at the specified path.

        This method takes the first module (assumed to be a Transformer) its pretrained model.
        It then injects all other modules into the encoder of the PreTrainedModel and saves them via `save_pretrained`.
        The tokenizer of the Transformer is also saved at the same path.

        Args:
            path (str): The path where the pretrained model should be saved.
        """
        encoder = self.to_pretrained_model()
        encoder.save_pretrained(path)
        transformer: Transformer = self[0]
        transformer.tokenizer.save_pretrained(path)

    def _create_model_card(
        self, path: str, model_name: Optional[str] = None, train_datasets: Optional[List[str]] = None
    ):
        """
        Create an automatic model and stores it in path
        """
        if self._model_card_text is not None and len(self._model_card_text) > 0:
            model_card = self._model_card_text
        else:
            tags = ModelCardTemplate.__TAGS__.copy()
            model_card = ModelCardTemplate.__MODEL_CARD__

            if (
                len(self._modules) == 2
                and isinstance(self._first_module(), Transformer)
                and isinstance(self._last_module(), Pooling)
                and self._last_module().get_pooling_mode_str() in ["cls", "max", "mean"]
            ):
                pooling_module = self._last_module()
                pooling_mode = pooling_module.get_pooling_mode_str()
                model_card = model_card.replace(
                    "{USAGE_TRANSFORMERS_SECTION}", ModelCardTemplate.__USAGE_TRANSFORMERS__
                )
                pooling_fct_name, pooling_fct = ModelCardTemplate.model_card_get_pooling_function(pooling_mode)
                model_card = (
                    model_card.replace("{POOLING_FUNCTION}", pooling_fct)
                    .replace("{POOLING_FUNCTION_NAME}", pooling_fct_name)
                    .replace("{POOLING_MODE}", pooling_mode)
                )
                tags.append("transformers")

            # Print full model
            model_card = model_card.replace("{FULL_MODEL_STR}", str(self))

            # Add tags
            model_card = model_card.replace("{TAGS}", "\n".join(["- " + t for t in tags]))

            datasets_str = ""
            if train_datasets is not None:
                datasets_str = "datasets:\n" + "\n".join(["- " + d for d in train_datasets])
            model_card = model_card.replace("{DATASETS}", datasets_str)

            # Add dim info
            self._model_card_vars["{NUM_DIMENSIONS}"] = self.get_sentence_embedding_dimension()

            # Replace vars we created while using the model
            for name, value in self._model_card_vars.items():
                model_card = model_card.replace(name, str(value))

            # Replace remaining vars with default values
            for name, value in ModelCardTemplate.__DEFAULT_VARS__.items():
                model_card = model_card.replace(name, str(value))

        if model_name is not None:
            model_card = model_card.replace("{MODEL_NAME}", model_name.strip())

        with open(os.path.join(path, "README.md"), "w", encoding="utf8") as fOut:
            fOut.write(model_card.strip())

    @save_to_hub_args_decorator
    def save_to_hub(
        self,
        repo_id: str,
        organization: Optional[str] = None,
        token: Optional[str] = None,
        private: Optional[bool] = None,
        commit_message: str = "Add new SentenceTransformer model.",
        local_model_path: Optional[str] = None,
        exist_ok: bool = False,
        replace_model_card: bool = False,
        train_datasets: Optional[List[str]] = None,
    ):
        """
        Uploads all elements of this Sentence Transformer to a new HuggingFace Hub repository.

        :param repo_id: Repository name for your model in the Hub, including the user or organization.
        :param token: An authentication token (See https://huggingface.co/settings/token)
        :param private: Set to true, for hosting a private model
        :param commit_message: Message to commit while pushing.
        :param local_model_path: Path of the model locally. If set, this file path will be uploaded. Otherwise, the current model will be uploaded
        :param exist_ok: If true, saving to an existing repository is OK. If false, saving only to a new repository is possible
        :param replace_model_card: If true, replace an existing model card in the hub with the automatically created model card
        :param train_datasets: Datasets used to train the model. If set, the datasets will be added to the model card in the Hub.
        :param organization: Deprecated. Organization in which you want to push your model or tokenizer (you must be a member of this organization).

        :return: The url of the commit of your model in the repository on the Hugging Face Hub.
        """
        if organization:
            if "/" not in repo_id:
                logger.warning(
                    f'Providing an `organization` to `save_to_hub` is deprecated, please use `repo_id="{organization}/{repo_id}"` instead.'
                )
                repo_id = f"{organization}/{repo_id}"
            elif repo_id.split("/")[0] != organization:
                raise ValueError(
                    "Providing an `organization` to `save_to_hub` is deprecated, please only use `repo_id`."
                )
            else:
                logger.warning(
                    f'Providing an `organization` to `save_to_hub` is deprecated, please only use `repo_id="{repo_id}"` instead.'
                )

        api = HfApi(token=token)
        repo_url = api.create_repo(
            repo_id=repo_id,
            private=private,
            repo_type=None,
            exist_ok=exist_ok,
        )
        if local_model_path:
            folder_url = api.upload_folder(
                repo_id=repo_id, folder_path=local_model_path, commit_message=commit_message
            )
        else:
            with tempfile.TemporaryDirectory() as tmp_dir:
                create_model_card = replace_model_card or not os.path.exists(os.path.join(tmp_dir, "README.md"))
                self.save(
                    tmp_dir,
                    model_name=repo_url.repo_id,
                    create_model_card=create_model_card,
                    train_datasets=train_datasets,
                )
                folder_url = api.upload_folder(repo_id=repo_id, folder_path=tmp_dir, commit_message=commit_message)

        refs = api.list_repo_refs(repo_id=repo_id)
        for branch in refs.branches:
            if branch.name == "main":
                return f"https://huggingface.co/{repo_id}/commit/{branch.target_commit}"
        # This isn't expected to ever be reached.
        return folder_url

    def _load_auto_model(
        self,
        model_name_or_path: str,
        token: Optional[Union[bool, str]],
        cache_dir: Optional[str],
        revision: Optional[str] = None,
        trust_remote_code: bool = False,
    ):
        """
        Creates a simple Transformer + Mean Pooling model and returns the modules
        """
        logger.warning(
            "No sentence-transformers model found with name {}. Creating a new one with MEAN pooling.".format(
                model_name_or_path
            )
        )
        transformer_model = Transformer(
            model_name_or_path,
            cache_dir=cache_dir,
            model_args={"token": token, "trust_remote_code": trust_remote_code, "revision": revision},
            tokenizer_args={"token": token, "trust_remote_code": trust_remote_code, "revision": revision},
        )
        pooling_model = Pooling(transformer_model.get_word_embedding_dimension(), "mean")
        return [transformer_model, pooling_model]

    def _load_sbert_model_as_modules(
        self,
        model_name_or_path: str,
        token: Optional[Union[bool, str]],
        cache_dir: Optional[str],
        revision: Optional[str] = None,
        trust_remote_code: bool = False,
    ) -> OrderedDict:
        """Loads a SentenceTransformer model from the HuggingFace Hub as a set of modules.

        Args:
            model_name_or_path (str): The model name or path to load the modules from.
            token (Optional[Union[bool, str]]): The HuggingFace token to use for authentication.
            cache_dir (Optional[str]): The cache directory to use for caching models.
            revision (Optional[str], optional): The specific model version to use. It can be a branch name,
                a tag name, or a commit id, for a stored model on Hugging Face. Defaults to None
            trust_remote_code (bool, optional): Whether or not to allow for custom models defined on the Hub in
                their own modeling files. This option should only be set to True for repositories you trust and
                in which you have read the code, as it will execute code present on the Hub on your local machine.
                Defaults to False.

        Returns:
            OrderedDict: A dictionary of torch modules.
        """

        # Check if a readme exists
        model_card_path = load_file_path(
            model_name_or_path, "README.md", token=token, cache_dir=cache_dir, revision=revision
        )
        if model_card_path is not None:
            try:
                with open(model_card_path, encoding="utf8") as fIn:
                    self._model_card_text = fIn.read()
            except Exception:
                pass

        # Load the modules of sentence transformer
        modules_json_path = load_file_path(
            model_name_or_path, "modules.json", token=token, cache_dir=cache_dir, revision=revision
        )
        with open(modules_json_path) as fIn:
            modules_config = json.load(fIn)

        modules = OrderedDict()
        for module_config in modules_config:
            module_class = import_from_string(module_config["type"])
            # For Transformer, don't load the full directory, rely on `transformers` instead
            # But, do load the config file first.
            if module_class == Transformer and module_config["path"] == "":
                kwargs = {}
                for config_name in [
                    "sentence_bert_config.json",
                    "sentence_roberta_config.json",
                    "sentence_distilbert_config.json",
                    "sentence_camembert_config.json",
                    "sentence_albert_config.json",
                    "sentence_xlm-roberta_config.json",
                    "sentence_xlnet_config.json",
                ]:
                    config_path = load_file_path(
                        model_name_or_path, config_name, token=token, cache_dir=cache_dir, revision=revision
                    )
                    if config_path is not None:
                        with open(config_path) as fIn:
                            kwargs = json.load(fIn)
                        break
                hub_kwargs = {"token": token, "trust_remote_code": trust_remote_code, "revision": revision}
                if "model_args" in kwargs:
                    kwargs["model_args"].update(hub_kwargs)
                else:
                    kwargs["model_args"] = hub_kwargs
                if "tokenizer_args" in kwargs:
                    kwargs["tokenizer_args"].update(hub_kwargs)
                else:
                    kwargs["tokenizer_args"] = hub_kwargs
                module = Transformer(model_name_or_path, cache_dir=cache_dir, **kwargs)
            else:
<<<<<<< HEAD
                module_path = load_dir_path(
                    model_name_or_path,
                    module_config["path"],
                    token=token,
                    cache_dir=cache_dir,
                    revision=revision,
                )
=======
                # Normalize does not require any files to be loaded
                if module_class == Normalize:
                    module_path = None
                else:
                    module_path = load_dir_path(
                        model_name_or_path,
                        module_config["path"],
                        token=token,
                        cache_folder=cache_folder,
                        revision=revision,
                    )
>>>>>>> 454cb376
                module = module_class.load(module_path)
            modules[module_config["name"]] = module

        return modules

    def _load_sbert_model_as_pretrained_model(
        self,
        model_name_or_path: str,
        token: Optional[Union[bool, str]],
        cache_dir: Optional[str],
        revision: Optional[str] = None,
        trust_remote_code: bool = False,
        **kwargs,
    ) -> List[nn.Module]:
        """Loads a SentenceTransformer model from the HuggingFace Hub as a pretrained model.

        The steps are as follows:
        1. Load the base config from the model name or path
        2. Initialize an empty encoder with the base config
        3. Update the init from the empty encoder class to inject the modules (Dense, Normalize, Pooling, etc.)
           defined in our config
        4. Load the pretrained model from the model name or path
        5. Reset the init of the encoder class to the original init
        6. Decompose the pretrained model into the encoder and the modules

        Args:
            model_name_or_path (str): The model name or path to load the modules from.
            token (Optional[Union[bool, str]]): The HuggingFace token to use for authentication.
            cache_dir (Optional[str]): The cache directory to use for caching models.
            revision (Optional[str], optional): The specific model version to use. It can be a branch name,
                a tag name, or a commit id, for a stored model on Hugging Face. Defaults to None
            trust_remote_code (bool, optional): Whether or not to allow for custom models defined on the Hub in
                their own modeling files. This option should only be set to True for repositories you trust and
                in which you have read the code, as it will execute code present on the Hub on your local machine.
                Defaults to False.

        Returns:
            List[nn.Module]: A list of torch modules.
        """
        hub_kwargs = {
            "token": token,
            "cache_dir": cache_dir,
            "trust_remote_code": trust_remote_code,
            "revision": revision,
        }
        base_config: PretrainedConfig = AutoConfig.from_pretrained(model_name_or_path, **hub_kwargs)
        # Initialize an empty encoder just to get access to the encoder class
        empty_encoder = AutoModel.from_config(base_config)
        encoder_class = empty_encoder.__class__
        original_init = encoder_class.__init__

        sbert_config = self.config

        def init_with_modules(self, *args, **kwargs):
            original_init(self, *args, **kwargs)

            def post_process(module, args, kwargs, outputs):
                return {"token_embeddings": outputs[0], "attention_mask": kwargs.get("attention_mask", None)}

            self.register_forward_hook(post_process, with_kwargs=True)

            nonlocal sbert_config
            for module_config in sbert_config.modules[1:]:
                module = import_from_string(module_config["type"])(**module_config["config"])
                name = module_config["type"].split(".")[-1].lower()
                setattr(self, name, module)

                def hook(encoder, input, output, name=None):
                    return getattr(encoder, name)(output)

                hook_with_name = partial(hook, name=name)
                self.register_forward_hook(hook_with_name)

        encoder_class.__init__ = init_with_modules
        encoder = AutoModel.from_pretrained(model_name_or_path, **hub_kwargs, **kwargs)
        encoder_class.__init__ = original_init
        encoder._forward_hooks = OrderedDict([])

        # remove last modules from encoder
        modules = []
        for name, module in list(encoder.named_children())[-len(self.config.modules) + 1 :]:
            delattr(encoder, name)
            modules.append(module)
        hub_kwargs.pop("cache_dir", None)
        return [
            Transformer(
                model_name_or_path,
                config=base_config,
                auto_model=encoder,
                tokenizer_args=hub_kwargs,
                cache_dir=cache_dir,
                **self.config.modules[0]["config"],
            )
        ] + modules

    @staticmethod
    def load(input_path):
        return SentenceTransformer(input_path)<|MERGE_RESOLUTION|>--- conflicted
+++ resolved
@@ -193,7 +193,10 @@
                 modules = self._load_sbert_model_as_modules(model_name_or_path, **hub_kwargs)
             elif model_or_path_has_file("config_sentence_transformers.json", model_name_or_path, **hub_kwargs):
                 self.config: SentenceTransformerConfig = SentenceTransformerConfig.from_pretrained(
-                    model_name_or_path, _configuration_file="config_sentence_transformers.json", **hub_kwargs
+                    model_name_or_path,
+                    _configuration_file="config_sentence_transformers.json",
+                    **hub_kwargs,
+                    loaded_with_from_pretrained=True,
                 )
                 modules = self._load_sbert_model_as_pretrained_model(model_name_or_path, **hub_kwargs, **kwargs)
             else:
@@ -204,9 +207,11 @@
             modules = OrderedDict([(str(idx), module) for idx, module in enumerate(modules)])
 
         if self.config is None:
-            self.config = SentenceTransformerConfig.from_modules(modules)
-
+            self.config = SentenceTransformerConfig()
+
+        self.calling_init = True
         super().__init__(modules)
+        self.calling_init = False
         if device is None:
             device = get_device_name()
             logger.info("Use pytorch device_name: {}".format(device))
@@ -1202,15 +1207,6 @@
                     kwargs["tokenizer_args"] = hub_kwargs
                 module = Transformer(model_name_or_path, cache_dir=cache_dir, **kwargs)
             else:
-<<<<<<< HEAD
-                module_path = load_dir_path(
-                    model_name_or_path,
-                    module_config["path"],
-                    token=token,
-                    cache_dir=cache_dir,
-                    revision=revision,
-                )
-=======
                 # Normalize does not require any files to be loaded
                 if module_class == Normalize:
                     module_path = None
@@ -1219,10 +1215,9 @@
                         model_name_or_path,
                         module_config["path"],
                         token=token,
-                        cache_folder=cache_folder,
+                        cache_dir=cache_dir,
                         revision=revision,
                     )
->>>>>>> 454cb376
                 module = module_class.load(module_path)
             modules[module_config["name"]] = module
 
@@ -1320,4 +1315,29 @@
 
     @staticmethod
     def load(input_path):
-        return SentenceTransformer(input_path)+        return SentenceTransformer(input_path)
+
+    def add_module(self, name: str, module: Optional[nn.Module]) -> None:
+        r"""Adds a child module to the current module.
+
+        The module can be accessed as an attribute using the given name.
+
+        Args:
+            name (str): name of the child module. The child module can be
+                accessed from this module using the given name
+            module (Module): child module to be added to the module.
+        """
+        super().add_module(name, module)
+        # If we aren't calling in the process of calling super().__init__, or if the modules were not provided
+        # to the config on initialization, then we want to add the new modules to the config.
+        # So, the exception is when from_pretrained was called & the modules were provided in the config, then
+        # we don't want to add modules via super().__init__
+        print(not self.calling_init, self.config.empty_on_init)
+
+        if not self.calling_init or self.config.empty_on_init:
+            self.config.modules.append(
+                {
+                    "type": type(module).__module__,
+                    "config": module.get_config_dict() if hasattr(module, "get_config_dict") else {},
+                }
+            )