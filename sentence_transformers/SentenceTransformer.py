--- conflicted
+++ resolved
@@ -3,11 +3,7 @@
 import os
 from collections import OrderedDict
 import warnings
-<<<<<<< HEAD
-from typing import List, Dict, Tuple, Iterable, Union, Optional, TYPE_CHECKING
-=======
-from typing import List, Dict, Literal, Tuple, Iterable, Type, Union, Callable, Optional, TYPE_CHECKING
->>>>>>> 85810ead
+from typing import List, Dict, Literal, Tuple, Iterable, Union, Optional, TYPE_CHECKING
 import numpy as np
 from numpy import ndarray
 import transformers
@@ -594,11 +590,7 @@
         model_name: Optional[str] = None,
         create_model_card: bool = True,
         train_datasets: Optional[List[str]] = None,
-<<<<<<< HEAD
-        safe_serialization: bool = True,  # <- TODO, probably via #2426?
-=======
         safe_serialization: bool = True,
->>>>>>> 85810ead
     ):
         """
         Saves all elements for this seq. sentence embedder into different sub-folders
