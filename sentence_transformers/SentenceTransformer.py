import json
import logging
import os
import shutil
from collections import OrderedDict
import warnings
from typing import List, Dict, Tuple, Iterable, Type, Union, Callable, Optional, TYPE_CHECKING
import numpy as np
from numpy import ndarray
import transformers
from transformers import is_torch_npu_available
from huggingface_hub import HfApi
import torch
from torch import nn, Tensor, device
from torch.optim import Optimizer
from torch.utils.data import DataLoader
import torch.multiprocessing as mp
from tqdm.autonotebook import trange
import math
import queue
import tempfile

from . import __MODEL_HUB_ORGANIZATION__
from .evaluation import SentenceEvaluator
from .util import (
    import_from_string,
    batch_to_device,
    fullname,
    is_sentence_transformer_model,
    load_dir_path,
    load_file_path,
    save_to_hub_args_decorator,
    cos_sim,
    manhattan_sim,
    euclidean_sim,
    dot_score,
<<<<<<< HEAD
=======
    get_device_name,
>>>>>>> 8056adaa
)
from .models import Transformer, Pooling, Normalize
from .model_card_templates import ModelCardTemplate
from . import __version__
from .SimilarityFunctions import SimilarityFunction

logger = logging.getLogger(__name__)


if TYPE_CHECKING:
    from sentence_transformers.readers import InputExample


class SentenceTransformer(nn.Sequential):
    """
    Loads or creates a SentenceTransformer model that can be used to map sentences / text to embeddings.

    :param model_name_or_path: If it is a filepath on disc, it loads the model from that path. If it is not a path,
        it first tries to download a pre-trained SentenceTransformer model. If that fails, tries to construct a model
        from the Hugging Face Hub with that name.
    :param score_function: A string denoting the function used for comparing two embeddings. If it is None, it will be
        set to the function with the highest score on the validation set. The list of possible values is in `SimilarityFunctions.py`
    :param modules: A list of torch Modules that should be called sequentially, can be used to create custom
        SentenceTransformer models from scratch.
    :param device: Device (like "cuda", "cpu", "mps", "npu") that should be used for computation. If None, checks if a GPU
        can be used.
    :param cache_folder: Path to store models. Can also be set by the SENTENCE_TRANSFORMERS_HOME environment variable.
    :param revision: The specific model version to use. It can be a branch name, a tag name, or a commit id,
        for a stored model on Hugging Face.
    :param trust_remote_code: Whether or not to allow for custom models defined on the Hub in their own modeling files.
        This option should only be set to True for repositories you trust and in which you have read the code, as it
        will execute code present on the Hub on your local machine.
    :param token: Hugging Face authentication token to download private models.
    """

    def __init__(
        self,
        model_name_or_path: Optional[str] = None,
        modules: Optional[Iterable[nn.Module]] = None,
        score_function: str = None,
        device: Optional[str] = None,
        cache_folder: Optional[str] = None,
        trust_remote_code: bool = False,
        revision: Optional[str] = None,
        token: Optional[Union[bool, str]] = None,
        use_auth_token: Optional[Union[bool, str]] = None,
    ):
        self._model_card_vars = {}
        self._model_card_text = None
        self._model_config = {}
        if use_auth_token is not None:
            warnings.warn(
                "The `use_auth_token` argument is deprecated and will be removed in v3 of SentenceTransformers.",
                FutureWarning,
            )
            if token is not None:
                raise ValueError(
                    "`token` and `use_auth_token` are both specified. Please set only the argument `token`."
                )
            token = use_auth_token

        if cache_folder is None:
            cache_folder = os.getenv("SENTENCE_TRANSFORMERS_HOME")

        if model_name_or_path is not None and model_name_or_path != "":
            logger.info("Load pretrained SentenceTransformer: {}".format(model_name_or_path))

            # Old models that don't belong to any organization
            basic_transformer_models = [
                "albert-base-v1",
                "albert-base-v2",
                "albert-large-v1",
                "albert-large-v2",
                "albert-xlarge-v1",
                "albert-xlarge-v2",
                "albert-xxlarge-v1",
                "albert-xxlarge-v2",
                "bert-base-cased-finetuned-mrpc",
                "bert-base-cased",
                "bert-base-chinese",
                "bert-base-german-cased",
                "bert-base-german-dbmdz-cased",
                "bert-base-german-dbmdz-uncased",
                "bert-base-multilingual-cased",
                "bert-base-multilingual-uncased",
                "bert-base-uncased",
                "bert-large-cased-whole-word-masking-finetuned-squad",
                "bert-large-cased-whole-word-masking",
                "bert-large-cased",
                "bert-large-uncased-whole-word-masking-finetuned-squad",
                "bert-large-uncased-whole-word-masking",
                "bert-large-uncased",
                "camembert-base",
                "ctrl",
                "distilbert-base-cased-distilled-squad",
                "distilbert-base-cased",
                "distilbert-base-german-cased",
                "distilbert-base-multilingual-cased",
                "distilbert-base-uncased-distilled-squad",
                "distilbert-base-uncased-finetuned-sst-2-english",
                "distilbert-base-uncased",
                "distilgpt2",
                "distilroberta-base",
                "gpt2-large",
                "gpt2-medium",
                "gpt2-xl",
                "gpt2",
                "openai-gpt",
                "roberta-base-openai-detector",
                "roberta-base",
                "roberta-large-mnli",
                "roberta-large-openai-detector",
                "roberta-large",
                "t5-11b",
                "t5-3b",
                "t5-base",
                "t5-large",
                "t5-small",
                "transfo-xl-wt103",
                "xlm-clm-ende-1024",
                "xlm-clm-enfr-1024",
                "xlm-mlm-100-1280",
                "xlm-mlm-17-1280",
                "xlm-mlm-en-2048",
                "xlm-mlm-ende-1024",
                "xlm-mlm-enfr-1024",
                "xlm-mlm-enro-1024",
                "xlm-mlm-tlm-xnli15-1024",
                "xlm-mlm-xnli15-1024",
                "xlm-roberta-base",
                "xlm-roberta-large-finetuned-conll02-dutch",
                "xlm-roberta-large-finetuned-conll02-spanish",
                "xlm-roberta-large-finetuned-conll03-english",
                "xlm-roberta-large-finetuned-conll03-german",
                "xlm-roberta-large",
                "xlnet-base-cased",
                "xlnet-large-cased",
            ]

            if not os.path.exists(model_name_or_path):
                # Not a path, load from hub
                if "\\" in model_name_or_path or model_name_or_path.count("/") > 1:
                    raise ValueError("Path {} not found".format(model_name_or_path))

                if "/" not in model_name_or_path and model_name_or_path.lower() not in basic_transformer_models:
                    # A model from sentence-transformers
                    model_name_or_path = __MODEL_HUB_ORGANIZATION__ + "/" + model_name_or_path

            if is_sentence_transformer_model(model_name_or_path, token, cache_folder=cache_folder, revision=revision):
                modules = self._load_sbert_model(
                    model_name_or_path,
                    token=token,
                    cache_folder=cache_folder,
                    revision=revision,
                    trust_remote_code=trust_remote_code,
                )
            else:
                modules = self._load_auto_model(
                    model_name_or_path,
                    token=token,
                    cache_folder=cache_folder,
                    revision=revision,
                    trust_remote_code=trust_remote_code,
                )
        else:
            self.score_function_name = score_function

        if modules is not None and not isinstance(modules, OrderedDict):
            modules = OrderedDict([(str(idx), module) for idx, module in enumerate(modules)])

        super().__init__(modules)
        if device is None:
            device = get_device_name()
            logger.info("Use pytorch device_name: {}".format(device))

        if self.score_function_name is None:

            # if this is not true, the score_function is set after training
            self.score_function = None

            if score_function is not None:
                if not isinstance(score_function, str):
                    raise ValueError("Type of score function is {}, but should be a string.".format(type(score_function)))
                elif score_function not in SimilarityFunction.possible_values():
                    raise ValueError("The provided value is {}, but available values are {}.".format(score_function, SimilarityFunction.possible_values()))

                self.score_function = SimilarityFunction.map_to_function(self.score_function_name)

        self.to(device)

    def encode(
        self,
        sentences: Union[str, List[str]],
        batch_size: int = 32,
        show_progress_bar: bool = None,
        output_value: str = "sentence_embedding",
        convert_to_numpy: bool = True,
        convert_to_tensor: bool = False,
        device: str = None,
        normalize_embeddings: bool = False,
    ) -> Union[List[Tensor], ndarray, Tensor]:
        """
        Computes sentence embeddings.

        :param sentences: the sentences to embed.
        :param batch_size: the batch size used for the computation.
        :param show_progress_bar: Whether to output a progress bar when encode sentences.
        :param output_value: The type of embeddings to return: "sentence_embedding" to get sentence embeddings,
            "token_embeddings" to get wordpiece token embeddings, and `None`, to get all output values. Defaults
            to "sentence_embedding".
        :param convert_to_numpy: Whether the output should be a list of numpy vectors. If False, it is a list of PyTorch tensors.
        :param convert_to_tensor: Whether the output should be one large tensor. Overwrites `convert_to_numpy`.
        :param device: Which `torch.device` to use for the computation.
        :param normalize_embeddings: Whether to normalize returned vectors to have length 1. In that case,
            the faster dot-product (util.dot_score) instead of cosine similarity can be used.

        :return: By default, a list of tensors is returned. If convert_to_tensor, a stacked tensor is returned.
            If convert_to_numpy, a numpy matrix is returned.
        """
        self.eval()
        if show_progress_bar is None:
            show_progress_bar = (
                logger.getEffectiveLevel() == logging.INFO or logger.getEffectiveLevel() == logging.DEBUG
            )

        if convert_to_tensor:
            convert_to_numpy = False

        if output_value != "sentence_embedding":
            convert_to_tensor = False
            convert_to_numpy = False

        input_was_string = False
        if isinstance(sentences, str) or not hasattr(
            sentences, "__len__"
        ):  # Cast an individual sentence to a list with length 1
            sentences = [sentences]
            input_was_string = True

        if device is None:
            device = self.device

        self.to(device)

        all_embeddings = []
        length_sorted_idx = np.argsort([-self._text_length(sen) for sen in sentences])
        sentences_sorted = [sentences[idx] for idx in length_sorted_idx]

        for start_index in trange(0, len(sentences), batch_size, desc="Batches", disable=not show_progress_bar):
            sentences_batch = sentences_sorted[start_index : start_index + batch_size]
            features = self.tokenize(sentences_batch)
            features = batch_to_device(features, device)

            with torch.no_grad():
                out_features = self.forward(features)

                if output_value == "token_embeddings":
                    embeddings = []
                    for token_emb, attention in zip(out_features[output_value], out_features["attention_mask"]):
                        last_mask_id = len(attention) - 1
                        while last_mask_id > 0 and attention[last_mask_id].item() == 0:
                            last_mask_id -= 1

                        embeddings.append(token_emb[0 : last_mask_id + 1])
                elif output_value is None:  # Return all outputs
                    embeddings = []
                    for sent_idx in range(len(out_features["sentence_embedding"])):
                        row = {name: out_features[name][sent_idx] for name in out_features}
                        embeddings.append(row)
                else:  # Sentence embeddings
                    embeddings = out_features[output_value]
                    embeddings = embeddings.detach()
                    if normalize_embeddings:
                        embeddings = torch.nn.functional.normalize(embeddings, p=2, dim=1)

                    # fixes for #522 and #487 to avoid oom problems on gpu with large datasets
                    if convert_to_numpy:
                        embeddings = embeddings.cpu()

                all_embeddings.extend(embeddings)

        all_embeddings = [all_embeddings[idx] for idx in np.argsort(length_sorted_idx)]

        if convert_to_tensor:
            if len(all_embeddings):
                all_embeddings = torch.stack(all_embeddings)
            else:
                all_embeddings = torch.Tensor()
        elif convert_to_numpy:
            all_embeddings = np.asarray([emb.numpy() for emb in all_embeddings])

        if input_was_string:
            all_embeddings = all_embeddings[0]

        return all_embeddings

    def start_multi_process_pool(self, target_devices: List[str] = None):
        """
        Starts multi process to process the encoding with several, independent processes.
        This method is recommended if you want to encode on multiple GPUs or CPUs. It is advised
        to start only one process per GPU. This method works together with encode_multi_process
        and stop_multi_process_pool.

        :param target_devices: PyTorch target devices, e.g. ["cuda:0", "cuda:1", ...], ["npu:0", "npu:1", ...] or
            ["cpu", "cpu", "cpu", "cpu"]. If target_devices is None and CUDA/NPU is available, then all available
            CUDA/NPU devices will be used. If target_devices is None and CUDA/NPU is not available, then 4 CPU
            devices will be used.
        :return: Returns a dict with the target processes, an input queue and and output queue.
        """
        if target_devices is None:
            if torch.cuda.is_available():
                target_devices = ["cuda:{}".format(i) for i in range(torch.cuda.device_count())]
            elif is_torch_npu_available():
                target_devices = ["npu:{}".format(i) for i in range(torch.npu.device_count())]
            else:
                logger.info("CUDA/NPU is not available. Starting 4 CPU workers")
                target_devices = ["cpu"] * 4

        logger.info("Start multi-process pool on devices: {}".format(", ".join(map(str, target_devices))))

        self.to("cpu")
        self.share_memory()
        ctx = mp.get_context("spawn")
        input_queue = ctx.Queue()
        output_queue = ctx.Queue()
        processes = []

        for device_id in target_devices:
            p = ctx.Process(
                target=SentenceTransformer._encode_multi_process_worker,
                args=(device_id, self, input_queue, output_queue),
                daemon=True,
            )
            p.start()
            processes.append(p)

        return {"input": input_queue, "output": output_queue, "processes": processes}

    @staticmethod
    def stop_multi_process_pool(pool):
        """
        Stops all processes started with start_multi_process_pool
        """
        for p in pool["processes"]:
            p.terminate()

        for p in pool["processes"]:
            p.join()
            p.close()

        pool["input"].close()
        pool["output"].close()

    def encode_multi_process(
        self,
        sentences: List[str],
        pool: Dict[str, object],
        batch_size: int = 32,
        chunk_size: int = None,
        normalize_embeddings: bool = False,
    ):
        """
        This method allows to run encode() on multiple GPUs. The sentences are chunked into smaller packages
        and sent to individual processes, which encode these on the different GPUs. This method is only suitable
        for encoding large sets of sentences

        :param sentences: List of sentences
        :param pool: A pool of workers started with SentenceTransformer.start_multi_process_pool
        :param batch_size: Encode sentences with batch size
        :param chunk_size: Sentences are chunked and sent to the individual processes. If none, it determine a sensible size.
        :param normalize_embeddings: Whether to normalize returned vectors to have length 1. In that case,
            the faster dot-product (util.dot_score) instead of cosine similarity can be used.
        :return: Numpy matrix with all embeddings
        """

        if chunk_size is None:
            chunk_size = min(math.ceil(len(sentences) / len(pool["processes"]) / 10), 5000)

        logger.debug(f"Chunk data into {math.ceil(len(sentences) / chunk_size)} packages of size {chunk_size}")

        input_queue = pool["input"]
        last_chunk_id = 0
        chunk = []

        for sentence in sentences:
            chunk.append(sentence)
            if len(chunk) >= chunk_size:
                input_queue.put([last_chunk_id, batch_size, chunk, normalize_embeddings])
                last_chunk_id += 1
                chunk = []

        if len(chunk) > 0:
            input_queue.put([last_chunk_id, batch_size, chunk, normalize_embeddings])
            last_chunk_id += 1

        output_queue = pool["output"]
        results_list = sorted([output_queue.get() for _ in range(last_chunk_id)], key=lambda x: x[0])
        embeddings = np.concatenate([result[1] for result in results_list])
        return embeddings

    @staticmethod
    def _encode_multi_process_worker(target_device: str, model, input_queue, results_queue):
        """
        Internal working process to encode sentences in multi-process setup
        """
        while True:
            try:
                chunk_id, batch_size, sentences, normalize_embeddings = input_queue.get()
                embeddings = model.encode(
                    sentences,
                    device=target_device,
                    show_progress_bar=False,
                    convert_to_numpy=True,
                    batch_size=batch_size,
                    normalize_embeddings=normalize_embeddings,
                )

                results_queue.put([chunk_id, embeddings])
            except queue.Empty:
                break

    def get_max_seq_length(self):
        """
        Returns the maximal sequence length for input the model accepts. Longer inputs will be truncated
        """
        if hasattr(self._first_module(), "max_seq_length"):
            return self._first_module().max_seq_length

        return None

    def tokenize(self, texts: Union[List[str], List[Dict], List[Tuple[str, str]]]):
        """
        Tokenizes the texts
        """
        return self._first_module().tokenize(texts)

    def get_sentence_features(self, *features):
        return self._first_module().get_sentence_features(*features)

    def get_sentence_embedding_dimension(self):
        for mod in reversed(self._modules.values()):
            sent_embedding_dim_method = getattr(mod, "get_sentence_embedding_dimension", None)
            if callable(sent_embedding_dim_method):
                return sent_embedding_dim_method()
        return None

    def _first_module(self):
        """Returns the first module of this sequential embedder"""
        return self._modules[next(iter(self._modules))]

    def _last_module(self):
        """Returns the last module of this sequential embedder"""
        return self._modules[next(reversed(self._modules))]

    def save(
        self,
        path: str,
        model_name: Optional[str] = None,
        create_model_card: bool = True,
        train_datasets: Optional[List[str]] = None,
    ):
        """
        Saves all elements for this seq. sentence embedder into different sub-folders

        :param path: Path on disc
        :param model_name: Optional model name
        :param create_model_card: If True, create a README.md with basic information about this model
        :param train_datasets: Optional list with the names of the datasets used to to train the model
        """
        if path is None:
            return

        os.makedirs(path, exist_ok=True)

        logger.info("Save model to {}".format(path))
        modules_config = []

        # Save some model info
        if "__version__" not in self._model_config:
            self._model_config["__version__"] = {
                "sentence_transformers": __version__,
                "transformers": transformers.__version__,
                "pytorch": torch.__version__,
            }

        if "score_function" not in self._model_config:
            self._model_config["score_function"] = self.score_function

        with open(os.path.join(path, "config_sentence_transformers.json"), "w") as fOut:
            json.dump(self._model_config, fOut, indent=2)

        # Save modules
        for idx, name in enumerate(self._modules):
            module = self._modules[name]
            if idx == 0 and isinstance(module, Transformer):  # Save transformer model in the main folder
                model_path = path + "/"
            else:
                model_path = os.path.join(path, str(idx) + "_" + type(module).__name__)

            os.makedirs(model_path, exist_ok=True)
            module.save(model_path)
            modules_config.append(
                {"idx": idx, "name": name, "path": os.path.basename(model_path), "type": type(module).__module__}
            )

        with open(os.path.join(path, "modules.json"), "w") as fOut:
            json.dump(modules_config, fOut, indent=2)

        # Create model card
        if create_model_card:
            self._create_model_card(path, model_name, train_datasets)

    def _create_model_card(
        self, path: str, model_name: Optional[str] = None, train_datasets: Optional[List[str]] = None
    ):
        """
        Create an automatic model and stores it in path
        """
        if self._model_card_text is not None and len(self._model_card_text) > 0:
            model_card = self._model_card_text
        else:
            tags = ModelCardTemplate.__TAGS__.copy()
            model_card = ModelCardTemplate.__MODEL_CARD__

            if (
                len(self._modules) == 2
                and isinstance(self._first_module(), Transformer)
                and isinstance(self._last_module(), Pooling)
                and self._last_module().get_pooling_mode_str() in ["cls", "max", "mean"]
            ):
                pooling_module = self._last_module()
                pooling_mode = pooling_module.get_pooling_mode_str()
                model_card = model_card.replace(
                    "{USAGE_TRANSFORMERS_SECTION}", ModelCardTemplate.__USAGE_TRANSFORMERS__
                )
                pooling_fct_name, pooling_fct = ModelCardTemplate.model_card_get_pooling_function(pooling_mode)
                model_card = (
                    model_card.replace("{POOLING_FUNCTION}", pooling_fct)
                    .replace("{POOLING_FUNCTION_NAME}", pooling_fct_name)
                    .replace("{POOLING_MODE}", pooling_mode)
                )
                tags.append("transformers")

            # Print full model
            model_card = model_card.replace("{FULL_MODEL_STR}", str(self))

            # Add tags
            model_card = model_card.replace("{TAGS}", "\n".join(["- " + t for t in tags]))

            datasets_str = ""
            if train_datasets is not None:
                datasets_str = "datasets:\n" + "\n".join(["- " + d for d in train_datasets])
            model_card = model_card.replace("{DATASETS}", datasets_str)

            # Add dim info
            self._model_card_vars["{NUM_DIMENSIONS}"] = self.get_sentence_embedding_dimension()

            # Replace vars we created while using the model
            for name, value in self._model_card_vars.items():
                model_card = model_card.replace(name, str(value))

            # Replace remaining vars with default values
            for name, value in ModelCardTemplate.__DEFAULT_VARS__.items():
                model_card = model_card.replace(name, str(value))

        if model_name is not None:
            model_card = model_card.replace("{MODEL_NAME}", model_name.strip())

        with open(os.path.join(path, "README.md"), "w", encoding="utf8") as fOut:
            fOut.write(model_card.strip())

    @save_to_hub_args_decorator
    def save_to_hub(
        self,
        repo_id: str,
        organization: Optional[str] = None,
        token: Optional[str] = None,
        private: Optional[bool] = None,
        commit_message: str = "Add new SentenceTransformer model.",
        local_model_path: Optional[str] = None,
        exist_ok: bool = False,
        replace_model_card: bool = False,
        train_datasets: Optional[List[str]] = None,
    ):
        """
        Uploads all elements of this Sentence Transformer to a new HuggingFace Hub repository.

        :param repo_id: Repository name for your model in the Hub, including the user or organization.
        :param token: An authentication token (See https://huggingface.co/settings/token)
        :param private: Set to true, for hosting a private model
        :param commit_message: Message to commit while pushing.
        :param local_model_path: Path of the model locally. If set, this file path will be uploaded. Otherwise, the current model will be uploaded
        :param exist_ok: If true, saving to an existing repository is OK. If false, saving only to a new repository is possible
        :param replace_model_card: If true, replace an existing model card in the hub with the automatically created model card
        :param train_datasets: Datasets used to train the model. If set, the datasets will be added to the model card in the Hub.
        :param organization: Deprecated. Organization in which you want to push your model or tokenizer (you must be a member of this organization).

        :return: The url of the commit of your model in the repository on the Hugging Face Hub.
        """
        if organization:
            if "/" not in repo_id:
                logger.warning(
                    f'Providing an `organization` to `save_to_hub` is deprecated, please use `repo_id="{organization}/{repo_id}"` instead.'
                )
                repo_id = f"{organization}/{repo_id}"
            elif repo_id.split("/")[0] != organization:
                raise ValueError(
                    "Providing an `organization` to `save_to_hub` is deprecated, please only use `repo_id`."
                )
            else:
                logger.warning(
                    f'Providing an `organization` to `save_to_hub` is deprecated, please only use `repo_id="{repo_id}"` instead.'
                )

        api = HfApi(token=token)
        repo_url = api.create_repo(
            repo_id=repo_id,
            private=private,
            repo_type=None,
            exist_ok=exist_ok,
        )
        if local_model_path:
            folder_url = api.upload_folder(
                repo_id=repo_id, folder_path=local_model_path, commit_message=commit_message
            )
        else:
            with tempfile.TemporaryDirectory() as tmp_dir:
                create_model_card = replace_model_card or not os.path.exists(os.path.join(tmp_dir, "README.md"))
                self.save(
                    tmp_dir,
                    model_name=repo_url.repo_id,
                    create_model_card=create_model_card,
                    train_datasets=train_datasets,
                )
                folder_url = api.upload_folder(repo_id=repo_id, folder_path=tmp_dir, commit_message=commit_message)

        refs = api.list_repo_refs(repo_id=repo_id)
        for branch in refs.branches:
            if branch.name == "main":
                return f"https://huggingface.co/{repo_id}/commit/{branch.target_commit}"
        # This isn't expected to ever be reached.
        return folder_url

    def smart_batching_collate(self, batch: List["InputExample"]) -> Tuple[List[Dict[str, Tensor]], Tensor]:
        """
        Transforms a batch from a SmartBatchingDataset to a batch of tensors for the model
        Here, batch is a list of InputExample instances: [InputExample(...), ...]

        :param batch:
            a batch from a SmartBatchingDataset
        :return:
            a batch of tensors for the model
        """
        texts = [example.texts for example in batch]
        sentence_features = [self.tokenize(sentence) for sentence in zip(*texts)]
        labels = torch.tensor([example.label for example in batch])
        return sentence_features, labels

    def _text_length(self, text: Union[List[int], List[List[int]]]):
        """
        Help function to get the length for the input text. Text can be either
        a list of ints (which means a single text as input), or a tuple of list of ints
        (representing several text inputs to the model).
        """

        if isinstance(text, dict):  # {key: value} case
            return len(next(iter(text.values())))
        elif not hasattr(text, "__len__"):  # Object has no len() method
            return 1
        elif len(text) == 0 or isinstance(text[0], int):  # Empty string or list of ints
            return len(text)
        else:
            return sum([len(t) for t in text])  # Sum of length of individual strings

    def fit(
        self,
        train_objectives: Iterable[Tuple[DataLoader, nn.Module]],
        evaluator: SentenceEvaluator = None,
        epochs: int = 1,
        steps_per_epoch=None,
        scheduler: str = "WarmupLinear",
        warmup_steps: int = 10000,
        optimizer_class: Type[Optimizer] = torch.optim.AdamW,
        optimizer_params: Dict[str, object] = {"lr": 2e-5},
        weight_decay: float = 0.01,
        evaluation_steps: int = 0,
        output_path: str = None,
        save_best_model: bool = True,
        max_grad_norm: float = 1,
        use_amp: bool = False,
        callback: Callable[[float, int, int], None] = None,
        show_progress_bar: bool = True,
        checkpoint_path: str = None,
        checkpoint_save_steps: int = 500,
        checkpoint_save_total_limit: int = 0,
    ):
        """
        Train the model with the given training objective
        Each training objective is sampled in turn for one batch.
        We sample only as many batches from each objective as there are in the smallest one
        to make sure of equal training with each dataset.

        :param train_objectives: Tuples of (DataLoader, LossFunction). Pass more than one for multi-task learning
        :param evaluator: An evaluator (sentence_transformers.evaluation) evaluates the model performance during training on held-out dev data. It is used to determine the best model that is saved to disc.
        :param epochs: Number of epochs for training
        :param steps_per_epoch: Number of training steps per epoch. If set to None (default), one epoch is equal the DataLoader size from train_objectives.
        :param scheduler: Learning rate scheduler. Available schedulers: constantlr, warmupconstant, warmuplinear, warmupcosine, warmupcosinewithhardrestarts
        :param warmup_steps: Behavior depends on the scheduler. For WarmupLinear (default), the learning rate is increased from o up to the maximal learning rate. After these many training steps, the learning rate is decreased linearly back to zero.
        :param optimizer_class: Optimizer
        :param optimizer_params: Optimizer parameters
        :param weight_decay: Weight decay for model parameters
        :param evaluation_steps: If > 0, evaluate the model using evaluator after each number of training steps
        :param output_path: Storage path for the model and evaluation files
        :param save_best_model: If true, the best model (according to evaluator) is stored at output_path
        :param max_grad_norm: Used for gradient normalization.
        :param use_amp: Use Automatic Mixed Precision (AMP). Only for Pytorch >= 1.6.0
        :param callback: Callback function that is invoked after each evaluation.
                It must accept the following three parameters in this order:
                `score`, `epoch`, `steps`
        :param show_progress_bar: If True, output a tqdm progress bar
        :param checkpoint_path: Folder to save checkpoints during training
        :param checkpoint_save_steps: Will save a checkpoint after so many steps
        :param checkpoint_save_total_limit: Total number of checkpoints to store
        """

        ##Add info to model card
        # info_loss_functions = "\n".join(["- {} with {} training examples".format(str(loss), len(dataloader)) for dataloader, loss in train_objectives])
        info_loss_functions = []
        for dataloader, loss in train_objectives:
            info_loss_functions.extend(ModelCardTemplate.get_train_objective_info(dataloader, loss))
        info_loss_functions = "\n\n".join([text for text in info_loss_functions])

        info_fit_parameters = json.dumps(
            {
                "evaluator": fullname(evaluator),
                "epochs": epochs,
                "steps_per_epoch": steps_per_epoch,
                "scheduler": scheduler,
                "warmup_steps": warmup_steps,
                "optimizer_class": str(optimizer_class),
                "optimizer_params": optimizer_params,
                "weight_decay": weight_decay,
                "evaluation_steps": evaluation_steps,
                "max_grad_norm": max_grad_norm,
            },
            indent=4,
            sort_keys=True,
        )
        self._model_card_text = None
        self._model_card_vars["{TRAINING_SECTION}"] = ModelCardTemplate.__TRAINING_SECTION__.replace(
            "{LOSS_FUNCTIONS}", info_loss_functions
        ).replace("{FIT_PARAMETERS}", info_fit_parameters)

        if use_amp:
            if is_torch_npu_available():
                scaler = torch.npu.amp.GradScaler()
            else:
                scaler = torch.cuda.amp.GradScaler()
        self.to(self.device)

        dataloaders = [dataloader for dataloader, _ in train_objectives]

        # Use smart batching
        for dataloader in dataloaders:
            dataloader.collate_fn = self.smart_batching_collate

        loss_models = [loss for _, loss in train_objectives]
        for loss_model in loss_models:
            loss_model.to(self.device)

        self.best_score = -9999999

        if steps_per_epoch is None or steps_per_epoch == 0:
            steps_per_epoch = min([len(dataloader) for dataloader in dataloaders])

        num_train_steps = int(steps_per_epoch * epochs)

        # Prepare optimizers
        optimizers = []
        schedulers = []
        for loss_model in loss_models:
            param_optimizer = list(loss_model.named_parameters())

            no_decay = ["bias", "LayerNorm.bias", "LayerNorm.weight"]
            optimizer_grouped_parameters = [
                {
                    "params": [p for n, p in param_optimizer if not any(nd in n for nd in no_decay)],
                    "weight_decay": weight_decay,
                },
                {"params": [p for n, p in param_optimizer if any(nd in n for nd in no_decay)], "weight_decay": 0.0},
            ]

            optimizer = optimizer_class(optimizer_grouped_parameters, **optimizer_params)
            scheduler_obj = self._get_scheduler(
                optimizer, scheduler=scheduler, warmup_steps=warmup_steps, t_total=num_train_steps
            )

            optimizers.append(optimizer)
            schedulers.append(scheduler_obj)

        global_step = 0
        data_iterators = [iter(dataloader) for dataloader in dataloaders]

        num_train_objectives = len(train_objectives)

        skip_scheduler = False
        for epoch in trange(epochs, desc="Epoch", disable=not show_progress_bar):
            training_steps = 0

            for loss_model in loss_models:
                loss_model.zero_grad()
                loss_model.train()

            for _ in trange(steps_per_epoch, desc="Iteration", smoothing=0.05, disable=not show_progress_bar):
                for train_idx in range(num_train_objectives):
                    loss_model = loss_models[train_idx]
                    optimizer = optimizers[train_idx]
                    scheduler = schedulers[train_idx]
                    data_iterator = data_iterators[train_idx]

                    try:
                        data = next(data_iterator)
                    except StopIteration:
                        data_iterator = iter(dataloaders[train_idx])
                        data_iterators[train_idx] = data_iterator
                        data = next(data_iterator)

                    features, labels = data
                    labels = labels.to(self.device)
                    features = list(map(lambda batch: batch_to_device(batch, self.device), features))

                    if use_amp:
                        with torch.autocast(device_type=self.device.type):
                            loss_value = loss_model(features, labels)

                        scale_before_step = scaler.get_scale()
                        scaler.scale(loss_value).backward()
                        scaler.unscale_(optimizer)
                        torch.nn.utils.clip_grad_norm_(loss_model.parameters(), max_grad_norm)
                        scaler.step(optimizer)
                        scaler.update()

                        skip_scheduler = scaler.get_scale() != scale_before_step
                    else:
                        loss_value = loss_model(features, labels)
                        loss_value.backward()
                        torch.nn.utils.clip_grad_norm_(loss_model.parameters(), max_grad_norm)
                        optimizer.step()

                    optimizer.zero_grad()

                    if not skip_scheduler:
                        scheduler.step()

                training_steps += 1
                global_step += 1

                if evaluation_steps > 0 and training_steps % evaluation_steps == 0:
                    self._eval_during_training(
                        evaluator, output_path, save_best_model, epoch, training_steps, callback
                    )

                    for loss_model in loss_models:
                        loss_model.zero_grad()
                        loss_model.train()
                    
                if (
                    checkpoint_path is not None
                    and checkpoint_save_steps is not None
                    and checkpoint_save_steps > 0
                    and global_step % checkpoint_save_steps == 0
                ):
                    self._save_checkpoint(checkpoint_path, checkpoint_save_total_limit, global_step)

            self._eval_during_training(evaluator, output_path, save_best_model, epoch, -1, callback)

        if evaluator is None and output_path is not None:  # No evaluator, but output path: save final model version
            self.save(output_path)

        if checkpoint_path is not None:
            self._save_checkpoint(checkpoint_path, checkpoint_save_total_limit, global_step)

    def evaluate(self, evaluator: SentenceEvaluator, output_path: str = None):
        """
        Evaluate the model

        :param evaluator:
            the evaluator
        :param output_path:
            the evaluator can write the results to this path
        """
        if output_path is not None:
            os.makedirs(output_path, exist_ok=True)
        return evaluator(self, output_path)

    def _eval_during_training(self, evaluator, output_path, save_best_model, epoch, steps, callback):
        """Runs evaluation during the training"""
        eval_path = output_path
        if output_path is not None:
            os.makedirs(output_path, exist_ok=True)
            eval_path = os.path.join(output_path, "eval")
            os.makedirs(eval_path, exist_ok=True)

        if evaluator is not None:
            score = evaluator(self, output_path=eval_path, epoch=epoch, steps=steps)
            if callback is not None:
                callback(score, epoch, steps)
            if score > self.best_score:
                self.best_score = score
                if hasattr(evaluator, "best_scoring_function") and evaluator.best_scoring_function is not None:
                    self.score_function = evaluator.best_scoring_function 
                if save_best_model:
                    self.save(output_path)

    def _save_checkpoint(self, checkpoint_path, checkpoint_save_total_limit, step):
        # Store new checkpoint
        self.save(os.path.join(checkpoint_path, str(step)))

        # Delete old checkpoints
        if checkpoint_save_total_limit is not None and checkpoint_save_total_limit > 0:
            old_checkpoints = []
            for subdir in os.listdir(checkpoint_path):
                if subdir.isdigit():
                    old_checkpoints.append({"step": int(subdir), "path": os.path.join(checkpoint_path, subdir)})

            if len(old_checkpoints) > checkpoint_save_total_limit:
                old_checkpoints = sorted(old_checkpoints, key=lambda x: x["step"])
                shutil.rmtree(old_checkpoints[0]["path"])

    def _load_auto_model(
        self,
        model_name_or_path: str,
        token: Optional[Union[bool, str]],
        cache_folder: Optional[str],
        revision: Optional[str] = None,
        trust_remote_code: bool = False,
    ):
        """
        Creates a simple Transformer + Mean Pooling model and returns the modules
        """
        logger.warning(
            "No sentence-transformers model found with name {}. Creating a new one with MEAN pooling.".format(
                model_name_or_path
            )
        )
        transformer_model = Transformer(
            model_name_or_path,
            cache_dir=cache_folder,
            model_args={"token": token, "trust_remote_code": trust_remote_code, "revision": revision},
            tokenizer_args={"token": token, "trust_remote_code": trust_remote_code, "revision": revision},
        )
        pooling_model = Pooling(transformer_model.get_word_embedding_dimension(), "mean")
        self.score_function_name = None
        return [transformer_model, pooling_model]

    def _load_sbert_model(
        self,
        model_name_or_path: str,
        token: Optional[Union[bool, str]],
        cache_folder: Optional[str],
        revision: Optional[str] = None,
        trust_remote_code: bool = False,
    ):
        """
        Loads a full sentence-transformers model
        """
        # Check if the config_sentence_transformers.json file exists (exists since v2 of the framework)
        config_sentence_transformers_json_path = load_file_path(
            model_name_or_path,
            "config_sentence_transformers.json",
            token=token,
            cache_folder=cache_folder,
            revision=revision,
        )
        if config_sentence_transformers_json_path is not None:
            with open(config_sentence_transformers_json_path) as fIn:
                self._model_config = json.load(fIn)

            if (
                "__version__" in self._model_config
                and "sentence_transformers" in self._model_config["__version__"]
                and self._model_config["__version__"]["sentence_transformers"] > __version__
            ):
                logger.warning(
                    "You try to use a model that was created with version {}, however, your version is {}. This might cause unexpected behavior or errors. In that case, try to update to the latest version.\n\n\n".format(
                        self._model_config["__version__"]["sentence_transformers"], __version__
                    )
                )
            
            if "score_function" in self._model_config:
                logger.info("The loaded model uses the {} score function.\n".format(self._model_config["score_function"]))
                self.score_function_name = self._model_config["score_function"]
            else:
                self.score_function_name = None

        # Check if a readme exists
        model_card_path = load_file_path(
            model_name_or_path, "README.md", token=token, cache_folder=cache_folder, revision=revision
        )
        if model_card_path is not None:
            try:
                with open(model_card_path, encoding="utf8") as fIn:
                    self._model_card_text = fIn.read()
            except Exception:
                pass

        # Load the modules of sentence transformer
        modules_json_path = load_file_path(
            model_name_or_path, "modules.json", token=token, cache_folder=cache_folder, revision=revision
        )
        with open(modules_json_path) as fIn:
            modules_config = json.load(fIn)

        modules = OrderedDict()
        for module_config in modules_config:
            module_class = import_from_string(module_config["type"])
            # For Transformer, don't load the full directory, rely on `transformers` instead
            # But, do load the config file first.
            if module_class == Transformer and module_config["path"] == "":
                kwargs = {}
                for config_name in [
                    "sentence_bert_config.json",
                    "sentence_roberta_config.json",
                    "sentence_distilbert_config.json",
                    "sentence_camembert_config.json",
                    "sentence_albert_config.json",
                    "sentence_xlm-roberta_config.json",
                    "sentence_xlnet_config.json",
                ]:
                    config_path = load_file_path(
                        model_name_or_path, config_name, token=token, cache_folder=cache_folder, revision=revision
                    )
                    if config_path is not None:
                        with open(config_path) as fIn:
                            kwargs = json.load(fIn)
                        break
                hub_kwargs = {"token": token, "trust_remote_code": trust_remote_code, "revision": revision}
                if "model_args" in kwargs:
                    kwargs["model_args"].update(hub_kwargs)
                else:
                    kwargs["model_args"] = hub_kwargs
                if "tokenizer_args" in kwargs:
                    kwargs["tokenizer_args"].update(hub_kwargs)
                else:
                    kwargs["tokenizer_args"] = hub_kwargs
                module = Transformer(model_name_or_path, cache_dir=cache_folder, **kwargs)
            else:
                # Normalize does not require any files to be loaded
                if module_class == Normalize:
                    module_path = None
                else:
                    module_path = load_dir_path(
                        model_name_or_path,
                        module_config["path"],
                        token=token,
                        cache_folder=cache_folder,
                        revision=revision,
                    )
                module = module_class.load(module_path)
            modules[module_config["name"]] = module

        return modules

    @staticmethod
    def load(input_path):
        return SentenceTransformer(input_path)

    @staticmethod
    def _get_scheduler(optimizer, scheduler: str, warmup_steps: int, t_total: int):
        """
        Returns the correct learning rate scheduler. Available scheduler: constantlr, warmupconstant, warmuplinear, warmupcosine, warmupcosinewithhardrestarts
        """
        scheduler = scheduler.lower()
        if scheduler == "constantlr":
            return transformers.get_constant_schedule(optimizer)
        elif scheduler == "warmupconstant":
            return transformers.get_constant_schedule_with_warmup(optimizer, num_warmup_steps=warmup_steps)
        elif scheduler == "warmuplinear":
            return transformers.get_linear_schedule_with_warmup(
                optimizer, num_warmup_steps=warmup_steps, num_training_steps=t_total
            )
        elif scheduler == "warmupcosine":
            return transformers.get_cosine_schedule_with_warmup(
                optimizer, num_warmup_steps=warmup_steps, num_training_steps=t_total
            )
        elif scheduler == "warmupcosinewithhardrestarts":
            return transformers.get_cosine_with_hard_restarts_schedule_with_warmup(
                optimizer, num_warmup_steps=warmup_steps, num_training_steps=t_total
            )
        else:
            raise ValueError("Unknown scheduler {}".format(scheduler))

    @property
    def device(self) -> device:
        """
        Get torch.device from module, assuming that the whole module has one device.
        """
        try:
            return next(self.parameters()).device
        except StopIteration:
            # For nn.DataParallel compatibility in PyTorch 1.5

            def find_tensor_attributes(module: nn.Module) -> List[Tuple[str, Tensor]]:
                tuples = [(k, v) for k, v in module.__dict__.items() if torch.is_tensor(v)]
                return tuples

            gen = self._named_members(get_members_fn=find_tensor_attributes)
            first_tuple = next(gen)
            return first_tuple[1].device

    @property
    def tokenizer(self):
        """
        Property to get the tokenizer that is used by this model
        """
        return self._first_module().tokenizer

    @tokenizer.setter
    def tokenizer(self, value):
        """
        Property to set the tokenizer that should be used by this model
        """
        self._first_module().tokenizer = value

    @property
    def max_seq_length(self):
        """
        Property to get the maximal input sequence length for the model. Longer inputs will be truncated.
        """
        return self._first_module().max_seq_length

    @max_seq_length.setter
    def max_seq_length(self, value):
        """
        Property to set the maximal input sequence length for the model. Longer inputs will be truncated.
        """
        self._first_module().max_seq_length = value

    @property
    def _target_device(self) -> torch.device:
        logger.warning(
            "`SentenceTransformer._target_device` has been removed, please use `SentenceTransformer.device` instead.",
        )
        return self.device

    @_target_device.setter
    def _target_device(self, device: Optional[Union[int, str, torch.device]] = None) -> None:
        self.to(device)<|MERGE_RESOLUTION|>--- conflicted
+++ resolved
@@ -34,10 +34,7 @@
     manhattan_sim,
     euclidean_sim,
     dot_score,
-<<<<<<< HEAD
-=======
     get_device_name,
->>>>>>> 8056adaa
 )
 from .models import Transformer, Pooling, Normalize
 from .model_card_templates import ModelCardTemplate
